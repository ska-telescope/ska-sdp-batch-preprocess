--- conflicted
+++ resolved
@@ -19,11 +19,6 @@
 #      combines (1) and (3)
 
 
-<<<<<<< HEAD
-load_msv2:
-
-export_to_msv2:
-=======
 convert_msv2_to_msv4_then_load:
 
 processing_functions:
@@ -36,5 +31,4 @@
     timestep: 2
     flag_threshold: 0.4
   ao_flagger:
-  
->>>>>>> 7e02fa81
+  